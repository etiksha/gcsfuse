// Copyright 2015 Google Inc. All Rights Reserved.
//
// Licensed under the Apache License, Version 2.0 (the "License");
// you may not use this file except in compliance with the License.
// You may obtain a copy of the License at
//
//     http://www.apache.org/licenses/LICENSE-2.0
//
// Unless required by applicable law or agreed to in writing, software
// distributed under the License is distributed on an "AS IS" BASIS,
// WITHOUT WARRANTIES OR CONDITIONS OF ANY KIND, either express or implied.
// See the License for the specific language governing permissions and
// limitations under the License.

package main

import (
	"fmt"
	"io/ioutil"
	"log"
	"os"
	"os/signal"

	"golang.org/x/net/context"
	"golang.org/x/oauth2"
	"golang.org/x/oauth2/google"

	"github.com/jacobsa/fuse"
	"github.com/jacobsa/gcloud/gcs"
	"github.com/jgeewax/cli"
)

////////////////////////////////////////////////////////////////////////
// Helpers
////////////////////////////////////////////////////////////////////////

func registerSIGINTHandler(mountPoint string) {
	// Register for SIGINT.
	signalChan := make(chan os.Signal, 1)
	signal.Notify(signalChan, os.Interrupt)

	// Start a goroutine that will unmount when the signal is received.
	go func() {
		for {
			<-signalChan
			log.Println("Received SIGINT, attempting to unmount...")

			err := fuse.Unmount(mountPoint)
			if err != nil {
				log.Printf("Failed to unmount in response to SIGINT: %v", err)
			} else {
				log.Printf("Successfully unmounted in response to SIGINT.")
				return
			}
		}
	}()
}

// Create token source from the JSON file at the supplide path.
func newTokenSourceFromPath(
	path string,
	scope string) (ts oauth2.TokenSource, err error) {
	// Read the file.
	contents, err := ioutil.ReadFile(path)
	if err != nil {
		err = fmt.Errorf("ReadFile(%q): %v", path, err)
		return
	}

	// Create a config struct based on its contents.
	jwtConfig, err := google.JWTConfigFromJSON(contents, scope)
	if err != nil {
		err = fmt.Errorf("JWTConfigFromJSON: %v", err)
		return
	}

	// Create the token source.
	ts = jwtConfig.TokenSource(context.Background())

	return
}

func getConn(flags *flagStorage) (c gcs.Conn, err error) {
	// Create the oauth2 token source.
	const scope = gcs.Scope_FullControl

	var tokenSrc oauth2.TokenSource
	if flags.KeyFile != "" {
		tokenSrc, err = newTokenSourceFromPath(flags.KeyFile, scope)
		if err != nil {
			err = fmt.Errorf("newTokenSourceFromPath: %v", err)
			return
		}
	} else {
		tokenSrc, err = google.DefaultTokenSource(context.Background(), scope)
		if err != nil {
			err = fmt.Errorf("DefaultTokenSource: %v", err)
			return
		}
	}

	// Create the connection.
	const userAgent = "gcsfuse/0.0"
	cfg := &gcs.ConnConfig{
		TokenSource: tokenSrc,
		UserAgent:   userAgent,
	}

	return gcs.NewConn(cfg)
}

////////////////////////////////////////////////////////////////////////
// main function
////////////////////////////////////////////////////////////////////////

func main() {

	// Make logging output better.
	log.SetFlags(log.Ldate | log.Ltime | log.Lmicroseconds)

	app := getApp()
	app.Action = func(c *cli.Context) {
		var err error

		// We should get two arguments exactly. Otherwise error out.
		if len(c.Args()) != 2 {
			fmt.Fprintf(
				os.Stderr,
				"Error: %s takes exactly two arguments.\n",
				app.Name)
			cli.ShowAppHelp(c)
			os.Exit(1)
		}

		// Populate and parse flags.
		bucketName := c.Args()[0]
		mountPoint := c.Args()[1]
		flags := populateFlags(c)

		// Grab the connection.
		conn, err := getConn()
		if err != nil {
			log.Fatalf("getConn: %v", err)
		}

<<<<<<< HEAD
	// Grab the connection.
	conn, err := getConn(flags)
	if err != nil {
		log.Fatalf("getConn: %v", err)
	}
=======
		// Mount the file system.
		mfs, err := mount(
			context.Background(),
			bucketName,
			mountPoint,
			flags,
			conn)
>>>>>>> e55499b8

		if err != nil {
			log.Fatalf("Mounting file system: %v", err)
		}

		log.Println("File system has been successfully mounted.")

		// Let the user unmount with Ctrl-C (SIGINT).
		registerSIGINTHandler(mfs.Dir())

		// Wait for the file system to be unmounted.
		err = mfs.Join(context.Background())
		if err != nil {
			err = fmt.Errorf("MountedFileSystem.Join: %v", err)
			return
		}

		log.Println("Successfully exiting.")
	}

	app.Run(os.Args)
}<|MERGE_RESOLUTION|>--- conflicted
+++ resolved
@@ -138,18 +138,11 @@
 		flags := populateFlags(c)
 
 		// Grab the connection.
-		conn, err := getConn()
+		conn, err := getConn(flags)
 		if err != nil {
 			log.Fatalf("getConn: %v", err)
 		}
 
-<<<<<<< HEAD
-	// Grab the connection.
-	conn, err := getConn(flags)
-	if err != nil {
-		log.Fatalf("getConn: %v", err)
-	}
-=======
 		// Mount the file system.
 		mfs, err := mount(
 			context.Background(),
@@ -157,7 +150,6 @@
 			mountPoint,
 			flags,
 			conn)
->>>>>>> e55499b8
 
 		if err != nil {
 			log.Fatalf("Mounting file system: %v", err)
